[build-system]
requires = ["hatchling"]
build-backend = "hatchling.build"

[project]
name = "mcpm"
dynamic = ["version"]
description = "MCPM - Model Context Protocol Manager"
readme = "README.md"
requires-python = ">=3.10"
license = "MIT"
authors = [{ name = "MCPM Contributors" }]
maintainers = [{ name = "Path Integral Institute" }]
keywords = [
    "MCPM",
    "MCP",
    "Model Context Protocol",
    "Claude Desktop",
    "Cursor",
    "Windsurf",
]
dependencies = [
    "click>=8.1.3",
    "rich>=12.0.0",
    "requests>=2.28.0",
    "pydantic>=2.5.1",
    "mcp>=1.6.0",
    "ruamel-yaml>=0.18.10",
    "watchfiles>=1.0.4",
<<<<<<< HEAD
    "psutil>=7.0.0",
=======
    "duckdb>=1.2.2",
>>>>>>> f14c59a4
]

[project.urls]
Homepage = "https://mcpm.sh"
Repository = "https://github.com/pathintegral-institute/mcpm.sh"
Issues = "https://github.com/pathintegral-institute/mcpm.sh/issues"

[project.scripts]
mcpm = "mcpm.cli:main"

[tool.hatch.version]
path = "src/mcpm/version.py"

[tool.pytest.ini_options]
testpaths = ["tests"]

[tool.ruff]
line-length = 120
fix = true

[tool.ruff.lint]
select = ["E", "F", "W", "Q", "I"]
fixable = ["ALL"]
ignore = ["E501"]

[dependency-groups]
dev = [
    "ipython>=8.34.0",
    "pytest>=8.3.5",
    "pytest-asyncio>=0.26.0",
    "ruff>=0.11.4",
    "jsonschema>=4.23.0",
    "openai>=1.72.0",
]<|MERGE_RESOLUTION|>--- conflicted
+++ resolved
@@ -27,11 +27,8 @@
     "mcp>=1.6.0",
     "ruamel-yaml>=0.18.10",
     "watchfiles>=1.0.4",
-<<<<<<< HEAD
+    "duckdb>=1.2.2",
     "psutil>=7.0.0",
-=======
-    "duckdb>=1.2.2",
->>>>>>> f14c59a4
 ]
 
 [project.urls]
