--- conflicted
+++ resolved
@@ -63,10 +63,9 @@
       "example": "ash"
     }
   },
-<<<<<<< HEAD
   "categories": [
     "Web Services"
-=======
+  ],
   "tools": [
     {
       "name": "search_posts",
@@ -85,6 +84,5 @@
         ]
       }
     }
->>>>>>> 4b5f1404
   ]
 }