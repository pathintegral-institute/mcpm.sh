--- conflicted
+++ resolved
@@ -8,12 +8,9 @@
 import os
 import platform
 from typing import Any, Dict, List, Optional, Union
-<<<<<<< HEAD
-=======
 
 from pydantic import TypeAdapter
 from ruamel.yaml import YAML
->>>>>>> 82f3e48e
 
 from mcpm.schemas.server_config import ServerConfig, STDIOServerConfig
 
@@ -36,10 +33,6 @@
 
     def __init__(self):
         """Initialize the client manager"""
-<<<<<<< HEAD
-        self.config_path = None  # To be set by subclasses
-=======
->>>>>>> 82f3e48e
         self._system = platform.system()
 
     @abc.abstractmethod
@@ -64,20 +57,11 @@
         pass
 
     @abc.abstractmethod
-<<<<<<< HEAD
-    def add_server(self, server_config: Union[ServerConfig, Dict[str, Any]], name: Optional[str] = None) -> bool:
-        """Add or update a server in the client config
-
-        Args:
-            server_config: ServerConfig object or dictionary in client format
-            name: Required server name when using dictionary format
-=======
     def add_server(self, server_config: ServerConfig) -> bool:
         """Add or update a server in the client config
 
         Args:
             server_config: ServerConfig object
->>>>>>> 82f3e48e
 
         Returns:
             bool: Success or failure
@@ -157,11 +141,8 @@
     for configuration storage.
     """
 
-<<<<<<< HEAD
-=======
     configure_key_name: str = "mcpServers"
 
->>>>>>> 82f3e48e
     def __init__(self):
         """Initialize the JSON client manager"""
         super().__init__()
