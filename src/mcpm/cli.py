"""
MCPM CLI - Main entry point for the Model Context Protocol Manager CLI
"""

import click
from rich.console import Console
from rich.table import Table

from mcpm import __version__
from mcpm.clients.client_config import ClientConfigManager
from mcpm.commands import (
    add,
    client,
    config,
    inspector,
    list,
    pop,
    profile,
    remove,
    search,
    stash,
<<<<<<< HEAD
    router,
=======
    transfer,
>>>>>>> f14c59a4
)

console = Console()
client_config_manager = ClientConfigManager()

# Set -h as an alias for --help but we'll handle it ourselves
CONTEXT_SETTINGS = dict(help_option_names=[])


@click.group(context_settings=CONTEXT_SETTINGS, invoke_without_command=True)
@click.option("-h", "--help", "help_flag", is_flag=True, help="Show this message and exit.")
@click.version_option(version=__version__)
@click.pass_context
def main(ctx, help_flag):
    """MCPM - Model Context Protocol Manager.

    A tool for managing MCP servers across various clients.
    """
    # Check if a command is being executed (and it's not help, no command, or the client command)
    if ctx.invoked_subcommand and ctx.invoked_subcommand != "client" and not help_flag:
        # Check if active client is set
        active_client = client_config_manager.get_active_client()
        if not active_client:
            console.print("[bold red]Error:[/] No active client set.")
            console.print("Please run 'mcpm client <client-name>' to set an active client.")
            console.print("Available clients:")

            # Show available clients
            from mcpm.clients.client_registry import ClientRegistry

            for client in ClientRegistry.get_supported_clients():
                console.print(f"  - {client}")

            # Exit with error
            ctx.exit(1)
    # If no command was invoked or help is requested, show our custom help
    if ctx.invoked_subcommand is None or help_flag:
        # Get active client
        active_client = client_config_manager.get_active_client()

        # Create a nice ASCII art banner with proper alignment using Rich
        from rich.panel import Panel

        # Create bold ASCII art with thicker characters for a more striking appearance
        logo = [
            " ███╗   ███╗ ██████╗██████╗ ███╗   ███╗ ",
            " ████╗ ████║██╔════╝██╔══██╗████╗ ████║ ",
            " ██╔████╔██║██║     ██████╔╝██╔████╔██║ ",
            " ██║╚██╔╝██║██║     ██╔═══╝ ██║╚██╔╝██║ ",
            " ██║ ╚═╝ ██║╚██████╗██║     ██║ ╚═╝ ██║ ",
            " ╚═╝     ╚═╝ ╚═════╝╚═╝     ╚═╝     ╚═╝ ",
            "",
            f"v{__version__}",
            "Model Context Protocol Manager",
            "Open Source. Forever Free.",
            "Built with ❤️ by [bold cyan]Path Integral Institute[/]",
        ]

        # No need to convert to joined string since we're formatting directly in the panel

        # Create a panel with styled content
        panel = Panel(
            f"[bold green]{logo[0]}\n{logo[1]}\n{logo[2]}\n{logo[3]}\n{logo[4]}\n{logo[5]}[/]\n\n[bold yellow]{logo[7]}[/] [italic blue]{logo[8]}[/]\n[bold magenta]{logo[9]}[/]\n[bold cyan]{logo[10]}[/]",
            border_style="bold cyan",
            expand=False,
            padding=(0, 2),
        )

        # Print the panel
        console.print(panel)

        # Get information about installed clients
        from mcpm.clients.client_registry import ClientRegistry

        installed_clients = ClientRegistry.detect_installed_clients()

        # Display active client information and main help
        if active_client:
            client_status = "[green]✓[/]" if installed_clients.get(active_client, False) else "[yellow]⚠[/]"
            console.print(f"[bold magenta]Active client:[/] [yellow]{active_client}[/] {client_status}")
        else:
            console.print("[bold red]No active client set![/] Please run 'mcpm client <client-name>' to set one.")
        console.print("")

        # Display usage info
        console.print("[bold green]Usage:[/] [white]mcpm [OPTIONS] COMMAND [ARGS]...[/]")
        console.print("")
        console.print("[bold green]Description:[/] [white]A tool for managing MCP servers across various clients.[/]")
        console.print("")

        # Display options
        console.print("[bold]Options:[/]")
        console.print("  --version   Show the version and exit.")
        console.print("  -h, --help  Show this message and exit.")
        console.print("")

        # Display available commands in a table
        console.print("[bold]Commands:[/]")
        commands_table = Table(show_header=False, box=None, padding=(0, 2, 0, 0))
        commands_table.add_row("  [cyan]add[/]", "Add an MCP server directly to a client.")
        commands_table.add_row("  [cyan]client[/]", "Manage the active MCPM client.")
        commands_table.add_row("  [cyan]config[/]", "Manage MCPM configuration.")
        commands_table.add_row("  [cyan]inspector[/]", "Launch the MCPM Inspector UI to examine servers.")
        commands_table.add_row("  [cyan]list/ls[/]", "List all installed MCP servers.")
        commands_table.add_row("  [cyan]remove/rm[/]", "Remove an installed MCP server.")
        commands_table.add_row("  [cyan]search[/]", "Search available MCP servers.")
        commands_table.add_row("  [cyan]stash[/]", "Temporarily store a server configuration aside.")
        commands_table.add_row("  [cyan]pop[/]", "Restore a previously stashed server configuration.")
        commands_table.add_row("  [cyan]profile[/]", "Manage MCPM profiles.")
<<<<<<< HEAD
        commands_table.add_row("  [cyan]router[/]", "Manage MCP router service.")
=======
        commands_table.add_row("  [cyan]move/mv[/]", "Move a server from one client/profile to another.")
        commands_table.add_row("  [cyan]copy/cp[/]", "Copy a server from one client/profile to another.")
        commands_table.add_row("  [cyan]activate[/]", "Activate a profile.")
        commands_table.add_row("  [cyan]deactivate[/]", "Deactivate a profile.")
>>>>>>> f14c59a4
        console.print(commands_table)

        # Additional helpful information
        console.print("")
        console.print("[italic]Run [bold]mcpm CLIENT -h[/] for more information on a command.[/]")


# Register commands
main.add_command(search.search)
main.add_command(remove.remove)
main.add_command(remove.remove, name="rm")
main.add_command(add.add)
main.add_command(list.list)
main.add_command(list.list, name="ls")

main.add_command(stash.stash)
main.add_command(pop.pop)

main.add_command(client.client)
main.add_command(config.config)
main.add_command(inspector.inspector, name="inspector")
main.add_command(profile.profile, name="profile")
<<<<<<< HEAD
main.add_command(router.router, name="router")
=======
main.add_command(transfer.move)
main.add_command(transfer.move, name="mv")
main.add_command(transfer.copy)
main.add_command(transfer.copy, name="cp")
main.add_command(profile.activate)
main.add_command(profile.deactivate)
>>>>>>> f14c59a4

if __name__ == "__main__":
    main()<|MERGE_RESOLUTION|>--- conflicted
+++ resolved
@@ -19,11 +19,8 @@
     remove,
     search,
     stash,
-<<<<<<< HEAD
+    transfer,
     router,
-=======
-    transfer,
->>>>>>> f14c59a4
 )
 
 console = Console()
@@ -133,14 +130,11 @@
         commands_table.add_row("  [cyan]stash[/]", "Temporarily store a server configuration aside.")
         commands_table.add_row("  [cyan]pop[/]", "Restore a previously stashed server configuration.")
         commands_table.add_row("  [cyan]profile[/]", "Manage MCPM profiles.")
-<<<<<<< HEAD
-        commands_table.add_row("  [cyan]router[/]", "Manage MCP router service.")
-=======
         commands_table.add_row("  [cyan]move/mv[/]", "Move a server from one client/profile to another.")
         commands_table.add_row("  [cyan]copy/cp[/]", "Copy a server from one client/profile to another.")
         commands_table.add_row("  [cyan]activate[/]", "Activate a profile.")
         commands_table.add_row("  [cyan]deactivate[/]", "Deactivate a profile.")
->>>>>>> f14c59a4
+        commands_table.add_row("  [cyan]router[/]", "Manage MCP router service.")
         console.print(commands_table)
 
         # Additional helpful information
@@ -163,16 +157,13 @@
 main.add_command(config.config)
 main.add_command(inspector.inspector, name="inspector")
 main.add_command(profile.profile, name="profile")
-<<<<<<< HEAD
-main.add_command(router.router, name="router")
-=======
 main.add_command(transfer.move)
 main.add_command(transfer.move, name="mv")
 main.add_command(transfer.copy)
 main.add_command(transfer.copy, name="cp")
 main.add_command(profile.activate)
 main.add_command(profile.deactivate)
->>>>>>> f14c59a4
+main.add_command(router.router, name="router")
 
 if __name__ == "__main__":
     main()