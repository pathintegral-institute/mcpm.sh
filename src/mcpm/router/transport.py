--- conflicted
+++ resolved
@@ -99,21 +99,13 @@
         # maintain session_id to identifier mapping
         profile = get_key_from_scope(scope, key_name="profile")
         client_id = get_key_from_scope(scope, key_name="client")
-<<<<<<< HEAD
         logger.debug(f"Profile: {profile}, Client ID: {client_id}")
         client_id = client_id or "anonymous"
         profile = profile or "default"
         self._session_id_to_identifier[session_id] = ClientIdentifier(
-            client_id=client_id, profile=profile
+            client_id=client_id, profile=profile, api_key=api_key
         )
         logger.debug(f"Session {session_id} mapped to identifier {self._session_id_to_identifier[session_id]}")
-=======
-        if profile is not None:
-            self._session_id_to_identifier[session_id] = ClientIdentifier(
-                client_id=client_id or "anonymous", profile=profile, api_key=api_key
-            )
-            logger.debug(f"Session {session_id} mapped to identifier {self._session_id_to_identifier[session_id]}")
->>>>>>> e8530323
 
         sse_stream_writer, sse_stream_reader = anyio.create_memory_object_stream[dict[str, Any]](0)
 
