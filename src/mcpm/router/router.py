"""
Router implementation for aggregating multiple MCP servers into a single server.
"""

import logging
import typing as t
from collections import defaultdict
from contextlib import asynccontextmanager
from typing import Literal, Optional, TextIO

import uvicorn
from mcp import server, types
from mcp.server import InitializationOptions, NotificationOptions
from pydantic import AnyUrl
from starlette.applications import Starlette
from starlette.middleware import Middleware
from starlette.middleware.cors import CORSMiddleware
from starlette.requests import Request
from starlette.routing import Mount, Route
from starlette.types import Lifespan

from mcpm.monitor.base import AccessEventType
from mcpm.monitor.event import trace_event
from mcpm.profile.profile_config import ProfileConfigManager
from mcpm.schemas.server_config import ServerConfig
<<<<<<< HEAD
from mcpm.utils.config import (
    PROMPT_SPLITOR,
    RESOURCE_SPLITOR,
    RESOURCE_TEMPLATE_SPLITOR,
    TOOL_SPLITOR,
    ConfigManager,
)
=======
from mcpm.utils.config import PROMPT_SPLITOR, RESOURCE_SPLITOR, RESOURCE_TEMPLATE_SPLITOR, TOOL_SPLITOR
from mcpm.utils.errlog_manager import ServerErrorLogManager
>>>>>>> 0874ccc5

from .client_connection import ServerConnection
from .router_config import RouterConfig
from .transport import RouterSseTransport
from .watcher import ConfigWatcher

logger = logging.getLogger(__name__)


class MCPRouter:
    """
    A router that aggregates multiple MCP servers (SSE/STDIO) and
    exposes them as a single SSE server.

    Example:
        ```python
        # Initialize with a custom API key
        router = MCPRouter(router_config=RouterConfig(api_key="your-api-key"))

        # Initialize with custom router configuration
        router_config = RouterConfig(
            api_key="your-api-key",
            auth_enabled=True
        )
        router = MCPRouter(router_config=router_config)
        ```
    """

    def __init__(
        self,
        reload_server: bool = False,
        profile_path: str | None = None,
        router_config: RouterConfig | None = None,
    ) -> None:
        """
        Initialize the router.

        :param reload_server: Whether to reload the server when the config changes
        :param profile_path: Path to the profile file
        :param router_config: Optional router configuration to use instead of the global config
        """
        self.server_sessions: t.Dict[str, ServerConnection] = {}
        self.capabilities_mapping: t.Dict[str, t.Dict[str, t.Any]] = defaultdict(dict)
        self.capabilities_to_server_id: t.Dict[str, t.Dict[str, t.Any]] = defaultdict(dict)
        self.tools_mapping: t.Dict[str, types.Tool] = {}
        self.prompts_mapping: t.Dict[str, types.Prompt] = {}
        self.resources_mapping: t.Dict[str, types.Resource] = {}
        self.resources_templates_mapping: t.Dict[str, types.ResourceTemplate] = {}
        self.aggregated_server = self._create_aggregated_server()
        self.profile_manager = ProfileConfigManager() if profile_path is None else ProfileConfigManager(profile_path)
        self.watcher: Optional[ConfigWatcher] = None
        if reload_server:
            self.watcher = ConfigWatcher(self.profile_manager.profile_path)
<<<<<<< HEAD
        if router_config is None:
            config = ConfigManager().get_router_config()
            router_config = RouterConfig(api_key=config.get("api_key"), auth_enabled=config.get("auth_enabled", False))
        self.router_config = router_config if router_config is not None else RouterConfig()
=======
        self.strict: bool = strict
        self.error_log_manager = ServerErrorLogManager()
>>>>>>> 0874ccc5

    def get_unique_servers(self) -> list[ServerConfig]:
        profiles = self.profile_manager.list_profiles()
        name_to_server = {server.name: server for server_list in profiles.values() for server in server_list}
        return list(name_to_server.values())

    async def update_servers(self, server_configs: list[ServerConfig]):
        """
        Update the servers based on the configuration file.

        Args:
            server_configs: List of server configurations
        """
        if not server_configs:
            return

        current_servers = list(self.server_sessions.keys())
        new_servers = [server_config.name for server_config in server_configs]

        server_configs_to_add = [
            server_config for server_config in server_configs if server_config.name not in current_servers
        ]
        server_ids_to_remove = [server_id for server_id in current_servers if server_id not in new_servers]

        if server_configs_to_add:
            for server_config in server_configs_to_add:
                try:
                    await self.add_server(server_config.name, server_config)
                    logger.info(f"Server {server_config.name} added successfully")
                except Exception as e:
                    # if went wrong, skip the update
                    logger.error(f"Failed to add server {server_config.name}: {e}")

        if server_ids_to_remove:
            for server_id in server_ids_to_remove:
                await self.remove_server(server_id)
                logger.info(f"Server {server_id} removed successfully")

    async def add_server(self, server_id: str, server_config: ServerConfig) -> None:
        """
        Add a server to the router.

        Args:
            server_id: A unique identifier for the server
            server_config: Server configuration for the server
        """
        if server_id in self.server_sessions:
            raise ValueError(f"Server with ID {server_id} already exists")

        # Create client based on connection type
        errlog: TextIO = self.error_log_manager.open_errlog_file(server_id)
        client = ServerConnection(server_config, errlog=errlog)

        # Connect to the server
        await client.wait_for_initialization()
        if not client.healthy():
            self.error_log_manager.close_errlog_file(server_id)
            raise ValueError(f"Failed to connect to server {server_id}")

        response = client.session_initialized_response
        logger.info(f"Connected to server {server_id} with capabilities: {response.capabilities}")

        # Store the session
        self.server_sessions[server_id] = client

        # Store the capabilities for this server
        self.capabilities_mapping[server_id] = response.capabilities.model_dump()

        # Collect server tools, prompts, and resources
        if response.capabilities.tools:
            tools = await client.session.list_tools()  # type: ignore
            for tool in tools.tools:
                # To make sure tool name is unique across all servers
                tool_name = tool.name
                if tool_name in self.capabilities_to_server_id["tools"]:
                    if self.router_config.strict:
                        raise ValueError(
                            f"Tool {tool_name} already exists. Please use unique tool names across all servers."
                        )
                    else:
                        # Auto resolve by adding server name prefix
                        tool_name = f"{server_id}{TOOL_SPLITOR}{tool_name}"
                self.capabilities_to_server_id["tools"][tool_name] = server_id
                self.tools_mapping[tool_name] = tool

        if response.capabilities.prompts:
            prompts = await client.session.list_prompts()  # type: ignore
            for prompt in prompts.prompts:
                # To make sure prompt name is unique across all servers
                prompt_name = prompt.name
                if prompt_name in self.capabilities_to_server_id["prompts"]:
                    if self.router_config.strict:
                        raise ValueError(
                            f"Prompt {prompt_name} already exists. Please use unique prompt names across all servers."
                        )
                    else:
                        # Auto resolve by adding server name prefix
                        prompt_name = f"{server_id}{PROMPT_SPLITOR}{prompt_name}"
                self.prompts_mapping[prompt_name] = prompt
                self.capabilities_to_server_id["prompts"][prompt_name] = server_id

        if response.capabilities.resources:
            resources = await client.session.list_resources()  # type: ignore
            for resource in resources.resources:
                # To make sure resource URI is unique across all servers
                resource_uri = resource.uri
                if str(resource_uri) in self.capabilities_to_server_id["resources"]:
                    if self.router_config.strict:
                        raise ValueError(
                            f"Resource {resource_uri} already exists. Please use unique resource URIs across all servers."
                        )
                    else:
                        # Auto resolve by adding server name prefix
                        host = resource_uri.host
                        resource_uri = AnyUrl.build(
                            host=f"{server_id}{RESOURCE_SPLITOR}{host}",
                            scheme=resource_uri.scheme,
                            path=resource_uri.path,
                            username=resource_uri.username,
                            password=resource_uri.password,
                            port=resource_uri.port,
                            query=resource_uri.query,
                            fragment=resource_uri.fragment,
                        )
                    self.resources_mapping[str(resource_uri)] = resource
                    self.capabilities_to_server_id["resources"][str(resource_uri)] = server_id
            resources_templates = await client.session.list_resource_templates()  # type: ignore
            for resource_template in resources_templates.resourceTemplates:
                # To make sure resource template URI is unique across all servers
                resource_template_uri_template = resource_template.uriTemplate
                if resource_template_uri_template in self.capabilities_to_server_id["resource_templates"]:
                    if self.router_config.strict:
                        raise ValueError(
                            f"Resource template {resource_template_uri_template} already exists. Please use unique resource template URIs across all servers."
                        )
                    else:
                        # Auto resolve by adding server name prefix
                        resource_template_uri_template = (
                            f"{server_id}{RESOURCE_TEMPLATE_SPLITOR}{resource_template.uriTemplate}"
                        )
                    self.resources_templates_mapping[resource_template_uri_template] = resource_template
                    self.capabilities_to_server_id["resource_templates"][resource_template_uri_template] = server_id

    async def remove_server(self, server_id: str) -> None:
        """
        Remove a server from the router.

        Args:
            server_id: The ID of the server to remove
        """
        if server_id not in self.server_sessions:
            raise ValueError(f"Server with ID {server_id} does not exist")

        # Close the client session
        client = self.server_sessions[server_id]
        await client.request_for_shutdown()

        # Remove the server from all collections
        del self.server_sessions[server_id]
        del self.capabilities_mapping[server_id]
        self.error_log_manager.close_errlog_file(server_id)

        # Delete registered tools, resources and prompts
        for key in list(self.tools_mapping.keys()):
            if self.capabilities_to_server_id["tools"].get(key) == server_id:
                self.tools_mapping.pop(key)
                self.capabilities_to_server_id["tools"].pop(key)
        for key in list(self.prompts_mapping.keys()):
            if self.capabilities_to_server_id["prompts"].get(key) == server_id:
                self.prompts_mapping.pop(key)
                self.capabilities_to_server_id["prompts"].pop(key)
        for key in list(self.resources_mapping.keys()):
            if self.capabilities_to_server_id["resources"].get(key) == server_id:
                self.resources_mapping.pop(key)
                self.capabilities_to_server_id["resources"].pop(key)
        for key in list(self.resources_templates_mapping.keys()):
            if self.capabilities_to_server_id["resource_templates"].get(key) == server_id:
                self.resources_templates_mapping.pop(key)
                self.capabilities_to_server_id["resource_templates"].pop(key)

    def _patch_handler_func(self, app: server.Server) -> server.Server:
        def get_active_servers(profile: str) -> list[str]:
            servers = self.profile_manager.get_profile(profile) or []
            return [server.name for server in servers]

        def get_capability_server_id(
            capability_type: Literal["tools", "prompts", "resources", "resource_templates"], id_value: str
        ) -> str | None:
            """Get the server ID associated with a capability ID."""
            return self.capabilities_to_server_id[capability_type].get(id_value)

        def empty_result() -> types.ServerResult:
            return types.ServerResult(types.EmptyResult())

        async def list_prompts(req: types.ListPromptsRequest) -> types.ServerResult:
            prompts: list[types.Prompt] = []
            active_servers = get_active_servers(req.params.meta.profile)  # type: ignore
            for server_prompt_id, prompt in self.prompts_mapping.items():
                server_id = get_capability_server_id("prompts", server_prompt_id)
                if server_id in active_servers:
                    prompts.append(prompt.model_copy(update={"name": server_prompt_id}))
            return types.ServerResult(types.ListPromptsResult(prompts=prompts))

        @trace_event(AccessEventType.PROMPT_EXECUTION)
        async def get_prompt(req: types.GetPromptRequest) -> types.ServerResult:
            active_servers = get_active_servers(req.params.meta.profile)  # type: ignore

            server_id = get_capability_server_id("prompts", req.params.name)
            if server_id is None:
                return empty_result()

            if server_id not in active_servers:
                return empty_result()
            prompt = self.prompts_mapping.get(req.params.name)
            if prompt is None:
                return empty_result()
            result = await self.server_sessions[server_id].session.get_prompt(prompt.name, req.params.arguments)
            return types.ServerResult(result)

        async def list_resources(req: types.ListResourcesRequest) -> types.ServerResult:
            resources: list[types.Resource] = []
            active_servers = get_active_servers(req.params.meta.profile)  # type: ignore
            for server_resource_id, resource in self.resources_mapping.items():
                server_id = get_capability_server_id("resources", server_resource_id)
                if server_id is None:
                    continue
                if server_id in active_servers:
                    resources.append(resource.model_copy(update={"uri": AnyUrl(server_resource_id)}))
            return types.ServerResult(types.ListResourcesResult(resources=resources))

        async def list_resource_templates(req: types.ListResourceTemplatesRequest) -> types.ServerResult:
            resource_templates: list[types.ResourceTemplate] = []
            active_servers = get_active_servers(req.params.meta.profile)  # type: ignore
            for server_resource_template_id, resource_template in self.resources_templates_mapping.items():
                server_id = get_capability_server_id("resource_templates", server_resource_template_id)
                if server_id is None:
                    continue
                if server_id in active_servers:
                    resource_templates.append(
                        resource_template.model_copy(update={"uriTemplate": server_resource_template_id})
                    )
            return types.ServerResult(types.ListResourceTemplatesResult(resourceTemplates=resource_templates))

        @trace_event(AccessEventType.RESOURCE_ACCESS)
        async def read_resource(req: types.ReadResourceRequest) -> types.ServerResult:
            active_servers = get_active_servers(req.params.meta.profile)  # type: ignore

            server_id = get_capability_server_id("resources", str(req.params.uri))
            if server_id is None:
                return empty_result()
            if server_id not in active_servers:
                return empty_result()
            resource = self.resources_mapping.get(str(req.params.uri))
            if resource is None:
                return empty_result()

            result = await self.server_sessions[server_id].session.read_resource(resource.uri)
            return types.ServerResult(result)

        async def list_tools(req: types.ListToolsRequest) -> types.ServerResult:
            tools: list[types.Tool] = []
            active_servers = get_active_servers(req.params.meta.profile)  # type: ignore
            for server_tool_id, tool in self.tools_mapping.items():
                server_id = get_capability_server_id("tools", server_tool_id)
                if server_id is None:
                    continue
                if server_id in active_servers:
                    tools.append(tool.model_copy(update={"name": server_tool_id}))

            if not tools:
                return empty_result()

            return types.ServerResult(types.ListToolsResult(tools=tools))

        @trace_event(AccessEventType.TOOL_INVOCATION)
        async def call_tool(req: types.CallToolRequest) -> types.ServerResult:
            active_servers = get_active_servers(req.params.meta.profile)  # type: ignore
            logger.info(f"call_tool: {req} with active servers: {active_servers}")

            tool_name = req.params.name
            server_id = get_capability_server_id("tools", tool_name)
            if server_id is None:
                logger.debug(f"call_tool: {req} with tool_name: {tool_name}. Server ID {server_id} is not found")
                return empty_result()
            if server_id not in active_servers:
                logger.debug(
                    f"call_tool: {req} with tool_name: {tool_name}. Server ID {server_id} is not in active servers"
                )
                return empty_result()
            tool = self.tools_mapping.get(tool_name)
            if tool is None:
                return empty_result()

            try:
                result = await self.server_sessions[server_id].session.call_tool(tool.name, req.params.arguments or {})
                return types.ServerResult(result)
            except Exception as e:
                logger.error(f"Error calling tool {tool_name} on server {server_id}: {e}")
                return types.ServerResult(
                    types.CallToolResult(
                        content=[types.TextContent(type="text", text=str(e))],
                        isError=True,
                    ),
                )

        async def complete(req: types.CompleteRequest) -> types.ServerResult:
            active_servers = get_active_servers(req.params.meta.profile)  # type: ignore

            if isinstance(req.params.ref, types.PromptReference):
                server_id = get_capability_server_id("prompts", req.params.ref.name)
                if server_id is None:
                    return empty_result()
                if server_id not in active_servers:
                    return empty_result()
                prompt = self.prompts_mapping.get(req.params.ref.name)
                if prompt is None:
                    return empty_result()
                ref = types.PromptReference(name=prompt.name, type="ref/prompt")
            elif isinstance(req.params.ref, types.ResourceReference):
                server_id = get_capability_server_id("resources", str(req.params.ref.uri))
                if server_id is None:
                    return empty_result()
                resource = self.resources_mapping.get(str(req.params.ref.uri))
                if resource is None:
                    return empty_result()
                ref = types.ResourceReference(uri=str(resource.uri), type="ref/resource")

            if server_id not in active_servers:
                return empty_result()

            result = await self.server_sessions[server_id].session.complete(ref, req.params.arguments or {})
            return types.ServerResult(result)

        app.request_handlers[types.ListPromptsRequest] = list_prompts
        app.request_handlers[types.GetPromptRequest] = get_prompt
        app.request_handlers[types.ListResourcesRequest] = list_resources
        app.request_handlers[types.ReadResourceRequest] = read_resource
        app.request_handlers[types.ListResourceTemplatesRequest] = list_resource_templates
        app.request_handlers[types.CallToolRequest] = call_tool
        app.request_handlers[types.ListToolsRequest] = list_tools
        app.request_handlers[types.CompleteRequest] = complete

        return app

    def _create_aggregated_server(self) -> server.Server[object]:
        """
        Create an aggregated server that proxies requests to the underlying servers.

        Returns:
            An MCP server instance
        """
        app: server.Server[object] = server.Server(name="mcpm-router")
        return self._patch_handler_func(app)

    async def start_watcher_job(self):
        async def reload_servers():
            # reload profile once config file is modified
            self.profile_manager.reload()
            servers_wait_for_update = self.get_unique_servers()
            await self.update_servers(servers_wait_for_update)

        if self.watcher:
            self.watcher.register_modification_callback(reload_servers)
            self.watcher.start()

    async def initialize_router(self):
        """Initialize the router with aggregated servers capabilities."""
        servers_to_start = self.get_unique_servers()
        # load mcp servers sessions
        await self.update_servers(servers_to_start)
        # start a reload watcher job
        await self.start_watcher_job()
        # initialize server capabilities with all servers loaded
        await self._initialize_server_capabilities()

    async def _initialize_server_capabilities(self):
        """Initialize the server capabilities."""
        # Create notification options
        notification_options = NotificationOptions(
            prompts_changed=True,
            resources_changed=True,
            tools_changed=True,
        )

        # Prepare capabilities
        has_prompts = any(
            server_capabilities.get("prompts") for server_capabilities in self.capabilities_mapping.values()
        )
        has_resources = any(
            server_capabilities.get("resources") for server_capabilities in self.capabilities_mapping.values()
        )
        has_tools = any(server_capabilities.get("tools") for server_capabilities in self.capabilities_mapping.values())
        has_logging = any(
            server_capabilities.get("logging") for server_capabilities in self.capabilities_mapping.values()
        )

        # Create capability objects as needed
        prompts_capability = (
            types.PromptsCapability(listChanged=notification_options.prompts_changed) if has_prompts else None
        )
        resources_capability = (
            types.ResourcesCapability(subscribe=False, listChanged=notification_options.resources_changed)
            if has_resources
            else None
        )
        tools_capability = types.ToolsCapability(listChanged=notification_options.tools_changed) if has_tools else None
        logging_capability = types.LoggingCapability() if has_logging else None

        # Create server capabilities
        capabilities = types.ServerCapabilities(
            prompts=prompts_capability,
            resources=resources_capability,
            tools=tools_capability,
            logging=logging_capability,
            experimental={},
        )

        # Set initialization options
        self.aggregated_server.initialization_options = InitializationOptions(
            server_name="mcpm-router",
            server_version="1.0.0",
            capabilities=capabilities,
        )

    async def get_sse_server_app(
        self, allow_origins: t.Optional[t.List[str]] = None, include_lifespan: bool = True
    ) -> Starlette:
        """
        Get the SSE server app.

        Args:
            allow_origins: List of allowed origins for CORS
            include_lifespan: Whether to include the router's lifespan manager in the app.

        Returns:
            An SSE server app
        """
        await self.initialize_router()

        # Pass the API key to the RouterSseTransport
        api_key = None if not self.router_config.auth_enabled else self.router_config.api_key
        sse = RouterSseTransport("/messages/", api_key=api_key)

        async def handle_sse(request: Request) -> None:
            async with sse.connect_sse(
                request.scope,
                request.receive,
                request._send,  # noqa: SLF001
            ) as (read_stream, write_stream):
                await self.aggregated_server.run(
                    read_stream,
                    write_stream,
                    self.aggregated_server.initialization_options,
                )

        lifespan_handler: t.Optional[Lifespan[Starlette]] = None
        if include_lifespan:

            @asynccontextmanager
            async def lifespan(app: Starlette):
                yield
                await self.shutdown()

            lifespan_handler = lifespan

        middleware: t.List[Middleware] = []
        if allow_origins is not None:
            middleware.append(
                Middleware(
                    CORSMiddleware,
                    allow_origins=allow_origins,
                    allow_methods=["*"],
                    allow_headers=["*"],
                ),
            )

        app = Starlette(
            debug=False,
            middleware=middleware,
            routes=[
                Route("/sse", endpoint=handle_sse),
                Mount("/messages/", app=sse.handle_post_message),
            ],
            lifespan=lifespan_handler,
        )
        return app

    async def start_sse_server(
        self, host: str = "localhost", port: int = 8080, allow_origins: t.Optional[t.List[str]] = None
    ) -> None:
        """
        Start an SSE server that exposes the aggregated MCP server.

        Args:
            host: The host to bind to
            port: The port to bind to
            allow_origins: List of allowed origins for CORS
        """
        app = await self.get_sse_server_app(allow_origins)

        # Configure and start the server
        config = uvicorn.Config(
            app,
            host=host,
            port=port,
            log_level="info",
        )
        server_instance = uvicorn.Server(config)
        await server_instance.serve()

    async def shutdown(self):
        if self.watcher:
            await self.watcher.stop()

        # close all client sessions
        for _, client in self.server_sessions.items():
            if client.healthy():
                await client.request_for_shutdown()

        # close all errlog files
        self.error_log_manager.close_all()

        logger.info("all alive client sessions have been shut down")<|MERGE_RESOLUTION|>--- conflicted
+++ resolved
@@ -23,7 +23,6 @@
 from mcpm.monitor.event import trace_event
 from mcpm.profile.profile_config import ProfileConfigManager
 from mcpm.schemas.server_config import ServerConfig
-<<<<<<< HEAD
 from mcpm.utils.config import (
     PROMPT_SPLITOR,
     RESOURCE_SPLITOR,
@@ -31,10 +30,7 @@
     TOOL_SPLITOR,
     ConfigManager,
 )
-=======
-from mcpm.utils.config import PROMPT_SPLITOR, RESOURCE_SPLITOR, RESOURCE_TEMPLATE_SPLITOR, TOOL_SPLITOR
 from mcpm.utils.errlog_manager import ServerErrorLogManager
->>>>>>> 0874ccc5
 
 from .client_connection import ServerConnection
 from .router_config import RouterConfig
@@ -88,15 +84,11 @@
         self.watcher: Optional[ConfigWatcher] = None
         if reload_server:
             self.watcher = ConfigWatcher(self.profile_manager.profile_path)
-<<<<<<< HEAD
         if router_config is None:
             config = ConfigManager().get_router_config()
             router_config = RouterConfig(api_key=config.get("api_key"), auth_enabled=config.get("auth_enabled", False))
-        self.router_config = router_config if router_config is not None else RouterConfig()
-=======
-        self.strict: bool = strict
+        self.router_config = router_config
         self.error_log_manager = ServerErrorLogManager()
->>>>>>> 0874ccc5
 
     def get_unique_servers(self) -> list[ServerConfig]:
         profiles = self.profile_manager.list_profiles()
