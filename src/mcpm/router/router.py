--- conflicted
+++ resolved
@@ -23,7 +23,6 @@
 from mcpm.monitor.base import AccessEventType
 from mcpm.monitor.event import trace_event
 from mcpm.profile.profile_config import ProfileConfigManager
-<<<<<<< HEAD
 from mcpm.schemas.server_config import ServerConfig
 from mcpm.utils.config import (
     PROMPT_SPLITOR,
@@ -32,9 +31,6 @@
     TOOL_SPLITOR,
     ConfigManager,
 )
-=======
-from mcpm.utils.config import PROMPT_SPLITOR, RESOURCE_SPLITOR, RESOURCE_TEMPLATE_SPLITOR, TOOL_SPLITOR
->>>>>>> aa69c9c1
 from mcpm.utils.errlog_manager import ServerErrorLogManager
 
 from .client_connection import ServerConnection
