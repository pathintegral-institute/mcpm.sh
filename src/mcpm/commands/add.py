--- conflicted
+++ resolved
@@ -4,10 +4,7 @@
 
 import json
 import os
-<<<<<<< HEAD
-=======
 import re
->>>>>>> 82f3e48e
 
 import click
 from rich.console import Console
@@ -15,14 +12,9 @@
 from rich.prompt import Confirm
 
 from mcpm.clients.client_registry import ClientRegistry
-<<<<<<< HEAD
-from mcpm.utils.repository import RepositoryManager
-from mcpm.utils.server_config import ServerConfig
-=======
 from mcpm.profile.profile_config import ProfileConfigManager
 from mcpm.schemas.full_server_config import FullServerConfig
 from mcpm.utils.repository import RepositoryManager
->>>>>>> 82f3e48e
 
 console = Console()
 repo_manager = RepositoryManager()
