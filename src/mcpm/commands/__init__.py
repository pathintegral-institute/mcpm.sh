"""
MCPM commands package
"""

<<<<<<< HEAD
__all__ = ["add", "client", "edit", "inspector", "list", "pop", "profile", "remove", "search", "stash", "router"]

# All command modules
from . import add, client, edit, inspector, list, pop, profile, remove, router, search, stash
=======
__all__ = ["add", "client", "inspector", "list", "pop", "profile", "remove", "search", "stash"]

# All command modules
from . import add, client, inspector, list, pop, profile, remove, search, stash
>>>>>>> eb799d57
<|MERGE_RESOLUTION|>--- conflicted
+++ resolved
@@ -2,14 +2,7 @@
 MCPM commands package
 """
 
-<<<<<<< HEAD
-__all__ = ["add", "client", "edit", "inspector", "list", "pop", "profile", "remove", "search", "stash", "router"]
+__all__ = ["add", "client", "inspector", "list", "pop", "profile", "remove", "search", "stash", "router"]
 
 # All command modules
-from . import add, client, edit, inspector, list, pop, profile, remove, router, search, stash
-=======
-__all__ = ["add", "client", "inspector", "list", "pop", "profile", "remove", "search", "stash"]
-
-# All command modules
-from . import add, client, inspector, list, pop, profile, remove, search, stash
->>>>>>> eb799d57
+from . import add, client, inspector, list, pop, profile, remove, router, search, stash