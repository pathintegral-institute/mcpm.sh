--- conflicted
+++ resolved
@@ -2,12 +2,6 @@
 MCPM commands package
 """
 
-<<<<<<< HEAD
-__all__ = ["add", "client", "inspector", "list", "pop", "profile", "remove", "search", "stash", "router"]
-
-# All command modules
-from . import add, client, inspector, list, pop, profile, remove, router, search, stash
-=======
 __all__ = [
     "add",
     "client",
@@ -19,9 +13,8 @@
     "search",
     "stash",
     "transfer",
-]
+, "router"]
 
 # All command modules
 from . import client, inspector, list, profile, search
-from .server_operations import add, pop, remove, stash, transfer
->>>>>>> f14c59a4
+from .server_operations import add, pop, remove, router, stash, transfer